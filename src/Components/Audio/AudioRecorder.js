import React, {
  useState,
  useEffect,
  forwardRef,
  useImperativeHandle,
} from 'react';
import AudioRecorderPlayer from 'react-native-audio-recorder-player';
import { STT_API_KEY } from '@env';

const AudioRecorder = forwardRef(({ onTranscriptionComplete }, ref) => {
  const [audioRecorder] = useState(() => new AudioRecorderPlayer());
  const [isRecording, setIsRecording] = useState(false);
  const [recordingPath, setRecordingPath] = useState(null);
<<<<<<< HEAD
  const [audioResult, setAudioResult] = useState(null);
=======

  // SESSION MANAGEMENT - Store all recordings in one session
  const [sessionData, setSessionData] = useState([]);
  const [recordingCount, setRecordingCount] = useState(0);

  // Animation values for wave bars
  // const [waves] = useState(() => [
  //   new Animated.Value(0.3),
  //   new Animated.Value(0.5),
  //   new Animated.Value(0.7),
  //   new Animated.Value(0.4),
  //   new Animated.Value(0.6),
  //   new Animated.Value(0.8),
  //   new Animated.Value(0.5),
  //   new Animated.Value(0.3),
  //   new Animated.Value(0.6),
  //   new Animated.Value(0.4),
  // ]);
>>>>>>> a32a70b6

  useEffect(() => {
    return () => {
      try {
        audioRecorder.stopRecorder();
        audioRecorder.removeRecordBackListener();
      } catch (e) {
        console.log('Cleanup error:', e);
      }
    };
  }, [audioRecorder]);

<<<<<<< HEAD
=======
  // Animate waves when recording
  // useEffect(() => {
  //   if (isRecording) {
  //     const animations = waves.map((wave, index) => {
  //       return Animated.loop(
  //         Animated.sequence([
  //           Animated.timing(wave, {
  //             toValue: Math.random() * 0.8 + 0.2,
  //             duration: 300 + Math.random() * 200,
  //             useNativeDriver: false,
  //           }),
  //           Animated.timing(wave, {
  //             toValue: Math.random() * 0.8 + 0.2,
  //             duration: 300 + Math.random() * 200,
  //             useNativeDriver: false,
  //           }),
  //         ])
  //       );
  //     });

  //     animations.forEach(anim => anim.start());

  //     return () => {
  //       animations.forEach(anim => anim.stop());
  //     };
  //   }
  // }, [isRecording, waves]);

  // NEW FUNCTION - Start a new session (call this once at the beginning)
  const startSession = () => {
    console.log('🎬 SESSION STARTED');
    setSessionData([]);
    setRecordingCount(0);
  };

>>>>>>> a32a70b6
  const startRecording = async () => {
    console.log(`=== START RECORDING #${recordingCount + 1} ===`);
    
    try {
      try {
        await audioRecorder.stopRecorder();
      } catch (e) {}
      audioRecorder.removeRecordBackListener();

      await new Promise(resolve => setTimeout(resolve, 100));

      const path = await audioRecorder.startRecorder();
      console.log('✓ Recording started:', path);
      setRecordingPath(path);
      setIsRecording(true);

      audioRecorder.addRecordBackListener(e => {
        // Silent
      });
    } catch (error) {
      console.error('!!! START ERROR:', error.message);
    }
  };

  const stopRecording = async () => {
    console.log('=== STOP RECORDING ===');
    try {
      const result = await audioRecorder.stopRecorder();
      audioRecorder.removeRecordBackListener();
      setIsRecording(false);
      console.log('✓ Recording stopped:', result);

      await new Promise(resolve => setTimeout(resolve, 200));

      await transcribeAudio(result);
    } catch (error) {
      console.error('!!! STOP ERROR:', error.message);
      setIsRecording(false);
    }
  };

  const transcribeAudio = async (audioPath) => {
    console.log('=== TRANSCRIBING ===');
    try {
      const cleanPath = audioPath.replace('file://', '');

      const RNFS = require('react-native-blob-util').default;
      const audioBase64 = await RNFS.fs.readFile(cleanPath, 'base64');

      const binaryString = atob(audioBase64);
      const bytes = new Uint8Array(binaryString.length);
      for (let i = 0; i < binaryString.length; i++) {
        bytes[i] = binaryString.charCodeAt(i);
      }
      const audioBuffer = bytes.buffer;

      const response = await fetch(
        'https://api.deepgram.com/v1/listen?filler_words=true&punctuate=true&utterances=true&utt_split=0.8',
        {
          method: 'POST',
          headers: {
            Authorization: `Token ${STT_API_KEY}`,
            'Content-Type': 'audio/m4a',
          },
          body: audioBuffer,
        },
      );

      if (!response.ok) {
        throw new Error(`API error: ${response.status}`);
      }

      const data = await response.json();

      const transcriptText =
        data.results?.channels[0]?.alternatives[0]?.transcript ||
        'No transcription';
      const words = data.results?.channels[0]?.alternatives[0]?.words || [];

      const fillers = words.filter(w => {
        const word = w.word.toLowerCase();
        return [
          'uh',
          'um',
          'like',
          'you know',
          'so',
          'basically',
          'literally',
          'actually',
        ].includes(word);
      });

      const totalWords = words.length - fillers.length;
      const duration = data.metadata?.duration || 0;
      const calculatedWpm =
        duration > 0 ? Math.round((totalWords / duration) * 60) : 0;

      const detectedPauses = [];
      for (let i = 0; i < words.length - 1; i++) {
        const gap = words[i + 1].start - words[i].end;
        if (gap > 0.8) {
          detectedPauses.push({
            duration: gap.toFixed(2),
            timestamp: words[i].end.toFixed(2),
          });
        }
      }

      console.log('\n╔════════════════════════════════════════╗');
      console.log('║       SPEECH ANALYSIS RESULTS          ║');
      console.log('╚════════════════════════════════════════╝\n');

      console.log('📊 STATISTICS:');
      console.log(`   WPM: ${calculatedWpm}`);
      console.log(`   Total Words: ${words.length}`);
      console.log(`   Filler Words: ${fillers.length}`);
      console.log(`   Pauses (>0.8s): ${detectedPauses.length}`);
      console.log(`   Duration: ${duration.toFixed(2)}s\n`);

      console.log('💬 FILLER WORDS:');
      if (fillers.length > 0) {
        fillers.forEach((f, i) => {
          console.log(`   ${i + 1}. "${f.word}" at ${f.start.toFixed(2)}s`);
        });
      } else {
        console.log('   None detected');
      }

      console.log('\n⏸️  PAUSES:');
      if (detectedPauses.length > 0) {
        detectedPauses.forEach((p, i) => {
          console.log(`   ${i + 1}. ${p.duration}s pause at ${p.timestamp}s`);
        });
      } else {
        console.log('   None detected');
      }

      console.log('\n📝 TRANSCRIPT:');
      console.log(`   ${transcriptText}\n`);

      console.log('═══════════════════════════════════════════\n');

      const report = {
        recordingNumber: recordingCount + 1,
        timestamp: new Date().toISOString(),
        wpm: calculatedWpm,
        totalWords: words.length,
        fillerWordCount: fillers.length,
        fillerWords: fillers.map(f => ({
          word: f.word,
          time: f.start.toFixed(2),
        })),
        pauseCount: detectedPauses.length,
        pauses: detectedPauses,
        duration: duration.toFixed(2),
        transcript: transcriptText,
      };

      setAudioResult(report);

      console.log('📋 JSON REPORT:');
      console.log(JSON.stringify(report, null, 2));
      console.log('\n');

<<<<<<< HEAD
      // **NEW: Call the callback function to pass data to parent**
      if (onTranscriptionComplete) {
        console.log('Trascription complete, passing data to parent...', report);
        onTranscriptionComplete(report);
=======
      // SAVE TO SESSION DATA
      setSessionData(prev => [...prev, report]);
      setRecordingCount(prev => prev + 1);

      console.log(`✅ Recording #${recordingCount + 1} saved to session\n`);

      // Call parent callback if provided
      if (props.onRecordingComplete) {
        props.onRecordingComplete(report);
>>>>>>> a32a70b6
      }

      await RNFS.fs.unlink(cleanPath);
      console.log('✓ Audio file deleted\n');
    } catch (error) {
      console.error('!!! TRANSCRIPTION ERROR:', error.message);

      // **NEW: Pass error to parent if callback exists**
      if (onTranscriptionComplete) {
        onTranscriptionComplete({
          error: true,
          message: error.message,
        });
      }

      try {
        const cleanPath = audioPath.replace('file://', '');
        const RNFS = require('react-native-blob-util').default;
        await RNFS.fs.unlink(cleanPath);
      } catch (e) {}
    }
  };

  // NEW FUNCTION - End session and get all recordings data
  const endSession = () => {
    console.log('\n\n╔═══════════════════════════════════════════╗');
    console.log('║        SESSION COMPLETE - ALL DATA        ║');
    console.log('╚═══════════════════════════════════════════╝\n');

    const sessionSummary = {
      totalRecordings: sessionData.length,
      sessionDate: new Date().toISOString(),
      recordings: sessionData,
      averageWpm: sessionData.length > 0 
        ? Math.round(sessionData.reduce((sum, r) => sum + r.wpm, 0) / sessionData.length)
        : 0,
      totalFillerWords: sessionData.reduce((sum, r) => sum + r.fillerWordCount, 0),
      totalPauses: sessionData.reduce((sum, r) => sum + r.pauseCount, 0),
      totalDuration: sessionData.reduce((sum, r) => sum + parseFloat(r.duration), 0).toFixed(2),
    };

    console.log('📊 COMPLETE SESSION JSON:');
    console.log(JSON.stringify(sessionSummary, null, 2));
    console.log('\n');

    // Call parent callback if provided
    if (props.onSessionComplete) {
      props.onSessionComplete(sessionSummary);
    }

    return sessionSummary;
  };

  // NEW FUNCTION - Get current session data anytime
  const getSessionData = () => {
    return {
      recordingCount: recordingCount,
      totalRecordings: sessionData.length,
      data: sessionData,
    };
  };

  useImperativeHandle(ref, () => ({
    startSession,
    startRecording,
    stopRecording,
    endSession,
    getSessionData,
    isRecording,
    recordingPath,
<<<<<<< HEAD
    audioResult,
=======
    recordingCount,
    sessionData,
>>>>>>> a32a70b6
  }));

  return null;
});

export default AudioRecorder;<|MERGE_RESOLUTION|>--- conflicted
+++ resolved
@@ -11,28 +11,7 @@
   const [audioRecorder] = useState(() => new AudioRecorderPlayer());
   const [isRecording, setIsRecording] = useState(false);
   const [recordingPath, setRecordingPath] = useState(null);
-<<<<<<< HEAD
   const [audioResult, setAudioResult] = useState(null);
-=======
-
-  // SESSION MANAGEMENT - Store all recordings in one session
-  const [sessionData, setSessionData] = useState([]);
-  const [recordingCount, setRecordingCount] = useState(0);
-
-  // Animation values for wave bars
-  // const [waves] = useState(() => [
-  //   new Animated.Value(0.3),
-  //   new Animated.Value(0.5),
-  //   new Animated.Value(0.7),
-  //   new Animated.Value(0.4),
-  //   new Animated.Value(0.6),
-  //   new Animated.Value(0.8),
-  //   new Animated.Value(0.5),
-  //   new Animated.Value(0.3),
-  //   new Animated.Value(0.6),
-  //   new Animated.Value(0.4),
-  // ]);
->>>>>>> a32a70b6
 
   useEffect(() => {
     return () => {
@@ -45,47 +24,9 @@
     };
   }, [audioRecorder]);
 
-<<<<<<< HEAD
-=======
-  // Animate waves when recording
-  // useEffect(() => {
-  //   if (isRecording) {
-  //     const animations = waves.map((wave, index) => {
-  //       return Animated.loop(
-  //         Animated.sequence([
-  //           Animated.timing(wave, {
-  //             toValue: Math.random() * 0.8 + 0.2,
-  //             duration: 300 + Math.random() * 200,
-  //             useNativeDriver: false,
-  //           }),
-  //           Animated.timing(wave, {
-  //             toValue: Math.random() * 0.8 + 0.2,
-  //             duration: 300 + Math.random() * 200,
-  //             useNativeDriver: false,
-  //           }),
-  //         ])
-  //       );
-  //     });
-
-  //     animations.forEach(anim => anim.start());
-
-  //     return () => {
-  //       animations.forEach(anim => anim.stop());
-  //     };
-  //   }
-  // }, [isRecording, waves]);
-
-  // NEW FUNCTION - Start a new session (call this once at the beginning)
-  const startSession = () => {
-    console.log('🎬 SESSION STARTED');
-    setSessionData([]);
-    setRecordingCount(0);
-  };
-
->>>>>>> a32a70b6
   const startRecording = async () => {
     console.log(`=== START RECORDING #${recordingCount + 1} ===`);
-    
+
     try {
       try {
         await audioRecorder.stopRecorder();
@@ -124,7 +65,7 @@
     }
   };
 
-  const transcribeAudio = async (audioPath) => {
+  const transcribeAudio = async audioPath => {
     console.log('=== TRANSCRIBING ===');
     try {
       const cleanPath = audioPath.replace('file://', '');
@@ -248,22 +189,10 @@
       console.log(JSON.stringify(report, null, 2));
       console.log('\n');
 
-<<<<<<< HEAD
       // **NEW: Call the callback function to pass data to parent**
       if (onTranscriptionComplete) {
         console.log('Trascription complete, passing data to parent...', report);
         onTranscriptionComplete(report);
-=======
-      // SAVE TO SESSION DATA
-      setSessionData(prev => [...prev, report]);
-      setRecordingCount(prev => prev + 1);
-
-      console.log(`✅ Recording #${recordingCount + 1} saved to session\n`);
-
-      // Call parent callback if provided
-      if (props.onRecordingComplete) {
-        props.onRecordingComplete(report);
->>>>>>> a32a70b6
       }
 
       await RNFS.fs.unlink(cleanPath);
@@ -297,12 +226,21 @@
       totalRecordings: sessionData.length,
       sessionDate: new Date().toISOString(),
       recordings: sessionData,
-      averageWpm: sessionData.length > 0 
-        ? Math.round(sessionData.reduce((sum, r) => sum + r.wpm, 0) / sessionData.length)
-        : 0,
-      totalFillerWords: sessionData.reduce((sum, r) => sum + r.fillerWordCount, 0),
+      averageWpm:
+        sessionData.length > 0
+          ? Math.round(
+              sessionData.reduce((sum, r) => sum + r.wpm, 0) /
+                sessionData.length,
+            )
+          : 0,
+      totalFillerWords: sessionData.reduce(
+        (sum, r) => sum + r.fillerWordCount,
+        0,
+      ),
       totalPauses: sessionData.reduce((sum, r) => sum + r.pauseCount, 0),
-      totalDuration: sessionData.reduce((sum, r) => sum + parseFloat(r.duration), 0).toFixed(2),
+      totalDuration: sessionData
+        .reduce((sum, r) => sum + parseFloat(r.duration), 0)
+        .toFixed(2),
     };
 
     console.log('📊 COMPLETE SESSION JSON:');
@@ -334,12 +272,7 @@
     getSessionData,
     isRecording,
     recordingPath,
-<<<<<<< HEAD
     audioResult,
-=======
-    recordingCount,
-    sessionData,
->>>>>>> a32a70b6
   }));
 
   return null;
