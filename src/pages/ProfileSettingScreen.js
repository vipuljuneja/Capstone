<<<<<<< HEAD
import React, { useState, useEffect } from 'react';
=======
import React, { useEffect, useMemo, useState } from "react";
>>>>>>> c1b2cc76
import {
  View,
  Text,
  TextInput,
  StyleSheet,
  TouchableOpacity,
  Image,
  SafeAreaView,
  Alert,
  ActivityIndicator,
  ScrollView,
} from 'react-native';
import Feather from 'react-native-vector-icons/Feather';
import { useAuth } from '../contexts/AuthContext';
import { updateUserProfile } from '../services/api';
import {
  updatePassword,
  EmailAuthProvider,
  reauthenticateWithCredential,
} from 'firebase/auth';
import { auth } from '../firebase';
import LinearGradient from 'react-native-linear-gradient';
<<<<<<< HEAD
import { ImageBackground } from 'react-native';
=======
import { ImageBackground } from "react-native";
import { usePreventRemove } from '@react-navigation/native';

>>>>>>> c1b2cc76

import ConfirmDialog from '../Components/AlertBox/ConfirmDialog';
const TILE_SIZE = 97;
const TILE_RADIUS = 18;
export default function ProfileSettingScreen({ navigation }) {
  const { user, mongoUser, refreshMongoUser } = useAuth();
  const [name, setName] = useState('');
  const [currentPassword, setCurrentPassword] = useState('');
  const [newPassword, setNewPassword] = useState('');
  const [showCurrentPassword, setShowCurrentPassword] = useState(false);
  const [showNewPassword, setShowNewPassword] = useState(false);
  const [selectedAvatar, setSelectedAvatar] = useState(0);
  const [loading, setLoading] = useState(false);
  const [initialLoading, setInitialLoading] = useState(true);
  const [showConfirm, setShowConfirm] = useState(false);
  const [showLeaveConfirm, setShowLeaveConfirm] = useState(false);
  const [initialName, setInitialName] = useState("");
  const [initialAvatarIndex, setInitialAvatarIndex] = useState(0);

  const avatars = [
    // { name: "pipo_set", image: require("../../assets/pipo_set.png") },
    { name: 'bro_set', image: require('../../assets/bro_set.png') },
    { name: 'cherry_set', image: require('../../assets/cherry_set.png') },
    { name: 'mshrom_set', image: require('../../assets/mshrom_set.png') },
  ];
  const miniBg = [
    require('../../assets/gradients/bl_gradient.png'),
    require('../../assets/gradients/purp_gradient.png'),
    require('../../assets/gradients/yel-gradient.png'),
  ];

  function getRandomElement(arr) {
    return arr[Math.floor(Math.random() * arr.length)];
  }

  const [avatarBgSources] = useState(() =>
    avatars.map(() => getRandomElement(miniBg)),
  );

  // Load user data when component mounts
  useEffect(() => {
<<<<<<< HEAD
    if (mongoUser) {
      setName(mongoUser?.name || '');
      const avatarIndex = avatars.findIndex(
        a => a.name === mongoUser?.avatarImage,
      );
      if (avatarIndex !== -1) {
        setSelectedAvatar(avatarIndex);
      }
      setInitialLoading(false);
    }
=======
    if (!mongoUser) return;

    const safeName = mongoUser.name || "";
    const avatarIndex = Math.max(
      0,
      avatars.findIndex(a => a.name === mongoUser.avatarImage)
    );

    setName(safeName);
    setSelectedAvatar(avatarIndex);


    setInitialName(safeName);
    setInitialAvatarIndex(avatarIndex);

    setInitialLoading(false);
>>>>>>> c1b2cc76
  }, [mongoUser]);

  const isDirty = useMemo(
    () => name.trim() !== initialName.trim() || selectedAvatar !== initialAvatarIndex,
    [name, selectedAvatar, initialName, initialAvatarIndex]
  );

  usePreventRemove(isDirty, () => {
    if (!isDirty) return;
    setShowLeaveConfirm(true);
  });
  const leaveWithoutSaving = () => {
    setShowLeaveConfirm(false);
    navigation.navigate("Profile", { backToHomeOnce: true });
  };



  const handleSave = async () => {
    if (!user) {
      Alert.alert('Error', 'You must be logged in to update your profile.');
      return;
    }

    if (!name.trim()) {
      Alert.alert('Error', 'Name cannot be empty.');
      return;
    }

    setLoading(true);

    try {
      // Update name and avatar in backend
      await updateUserProfile(user.uid, {
        name: name.trim(),
        avatarImage: avatars[selectedAvatar].name,
      });

      // Update password in Firebase if provided
      // if (currentPassword && newPassword) {
      //   if (newPassword.length < 6) {
      //     Alert.alert("Error", "New password must be at least 6 characters long.");
      //     setLoading(false);
      //     return;
      //   }

      //   try {
      //     // Reauthenticate user with current password
      //     const credential = EmailAuthProvider.credential(
      //       user.email,
      //       currentPassword
      //     );
      //     await reauthenticateWithCredential(user, credential);

      //     // Update password
      //     await updatePassword(user, newPassword);

      //     Alert.alert(
      //       "Success",
      //       "Profile and password updated successfully!",
      //       [
      //         {
      //           text: "OK",
      //           onPress: () => {
      //             setCurrentPassword("");
      //             setNewPassword("");
      //           }
      //         }
      //       ]
      //     );
      //   } catch (passwordError) {
      //     console.error("Password update error:", passwordError);
      //     if (passwordError.code === "auth/wrong-password") {
      //       Alert.alert("Error", "Current password is incorrect.");
      //     } else if (passwordError.code === "auth/too-many-requests") {
      //       Alert.alert("Error", "Too many failed attempts. Please try again later.");
      //     } else {
      //       Alert.alert("Error", "Failed to update password. Please try again.");
      //     }
      //     setLoading(false);
      //     return;
      //   }
      // } else {
      //   Alert.alert("Success", "Profile updated successfully!");
      // }

      // Refresh MongoDB user data
      await refreshMongoUser();
      setInitialName(name.trim());
      setInitialAvatarIndex(selectedAvatar);

      setLoading(false);
      navigation.navigate('Home');
    } catch (error) {
      console.error('Save error:', error);
      Alert.alert('Error', 'Failed to update profile. Please try again.');
      setLoading(false);
    }
  };

  if (initialLoading) {
    return (
      <SafeAreaView style={styles.container}>
        <ActivityIndicator
          size="large"
          color="#4A90E2"
          style={{ marginTop: 50 }}
        />
      </SafeAreaView>
    );
  }

  return (
    <SafeAreaView style={styles.container}>
      <LinearGradient
        colors={['#FAFAFA', '#C7DFFF']}
        start={{ x: 0.5, y: 0 }}
        end={{ x: 0.5, y: 1 }}
        style={{ flex: 1 }}
      >
        <ScrollView
          contentContainerStyle={styles.scrollContent}
          showsVerticalScrollIndicator={false}
        >
          {/* Big avatar */}
          <Image source={avatars[selectedAvatar].image} style={styles.avatar} />

          {/* Avatar Picker */}
          {/* <View style={styles.avatarPicker}>
          {avatars.map((item, index) => (
            <TouchableOpacity
              key={index}
              onPress={() => setSelectedAvatar(index)}
              style={[
                styles.avatarOption,
                selectedAvatar === index && styles.selectedAvatar,
              ]}
            >
              <Image source={item.image} style={styles.smallAvatar} />
            </TouchableOpacity>
          ))}
        </View> */}
          <View style={styles.avatarPicker}>
            {avatars.map((item, index) => {
              const isSelected = selectedAvatar === index;
              return (
                <TouchableOpacity
                  key={index}
                  activeOpacity={0.9}
                  onPress={() => setSelectedAvatar(index)}
                  style={styles.tileTouch}
                >
                  <View
                    style={[
                      styles.tileRing,
                      isSelected && styles.tileRingSelected,
                    ]}
                  >
                    <View style={styles.tileShadow}>
                      <View style={styles.tileCard}>
                        <ImageBackground
                          source={avatarBgSources[index]}
                          style={styles.tileBg}
                          imageStyle={styles.tileBgImg}
                        >
                          <Image source={item.image} style={styles.tileIcon} />
                        </ImageBackground>

                        <View style={styles.tileInnerStroke} />
                      </View>
                    </View>
                  </View>
                </TouchableOpacity>
              );
            })}
          </View>

          {/* Name Field */}

          <View style={styles.nameFieldWrapper}>
            <View style={styles.nameInputContainer}>
              <Text style={styles.nameLabel}>Name</Text>
              <TextInput
                value={name}
                onChangeText={setName}
                style={styles.nameTextInput}
                placeholder="Shroom"
                placeholderTextColor="#8A8A8A"
                editable={!loading}
              />
            </View>
          </View>

          {/* <View style={styles.divider} />

        <Text style={styles.sectionTitle}>Change Password (Optional)</Text>
        <Text style={styles.sectionSubtitle}>Leave blank to keep current password</Text>
      
        <View style={styles.field}>
          <Text style={styles.label}>Current Password</Text>
          <View style={styles.passwordRow}>
            <TextInput
              value={currentPassword}
              onChangeText={setCurrentPassword}
              secureTextEntry={!showCurrentPassword}
              style={[styles.input, { flex: 1 }]}
              placeholder="Enter current password"
              placeholderTextColor="#8A8A8A"
              editable={!loading}
            />
            <TouchableOpacity
              onPress={() => setShowCurrentPassword(!showCurrentPassword)}
              style={styles.eyeButton}
            >
              <Feather
                name={showCurrentPassword ? "eye" : "eye-off"}
                size={20}
                color="#555"
              />
            </TouchableOpacity>
          </View>
        </View>

        <View style={styles.field}>
          <Text style={styles.label}>New Password</Text>
          <View style={styles.passwordRow}>
            <TextInput
              value={newPassword}
              onChangeText={setNewPassword}
              secureTextEntry={!showNewPassword}
              style={[styles.input, { flex: 1 }]}
              placeholder="Enter new password"
              placeholderTextColor="#8A8A8A"
              editable={!loading}
            />
            <TouchableOpacity
              onPress={() => setShowNewPassword(!showNewPassword)}
              style={styles.eyeButton}
            >
              <Feather
                name={showNewPassword ? "eye" : "eye-off"}
                size={20}
                color="#555"
              />
            </TouchableOpacity>
          </View>
        </View> */}

          {/* Save Button */}
          <TouchableOpacity
            onPress={() => setShowConfirm(true)}
            style={[styles.saveButton, loading && styles.saveButtonDisabled]}
            disabled={loading}
          >
            {loading ? (
              <ActivityIndicator size="small" color="#fff" />
            ) : (
              <Text style={styles.saveButtonText}>Save Changes</Text>
            )}
          </TouchableOpacity>

          <View style={{ height: 20 }} />
        </ScrollView>
      </LinearGradient>
      <ConfirmDialog
        visible={showConfirm}
        title="Save changes?"
        message="This will update your profile details."
        secondaryMessage="You can edit them again anytime."
        confirmText="SAVE"
        cancelText="CANCEL"
        loading={loading}
        blockDismiss={loading}
        primaryColor="rgba(62, 49, 83, 1)"
        onCancel={() => setShowConfirm(false)}
        onConfirm={async () => {
          await handleSave();
          setShowConfirm(false);
        }}
      />
<<<<<<< HEAD
=======
      <ConfirmDialog
        visible={showLeaveConfirm}
        title="Discard changes?"
        message="You have unsaved changes. If you leave now, they’ll be lost."
        secondaryMessage="Save your changes or continue without saving."
        confirmText="LEAVE"
        cancelText="STAY"
        loading={false}
        blockDismiss={false}
        primaryColor="rgba(62, 49, 83, 1)"
        onCancel={() => setShowLeaveConfirm(false)}
        onConfirm={leaveWithoutSaving}
      />


>>>>>>> c1b2cc76
    </SafeAreaView>
  );
}

const styles = StyleSheet.create({
  container: { flex: 1 },
  scrollContent: {
    alignItems: 'center',
    paddingBottom: 20,
  },
  avatar: {
    width: 160,
    height: 160,
    resizeMode: 'contain',
    marginBottom: 20,
    marginTop: 30,
  },
  // avatarPicker: {
  //   flexDirection: "row",
  //   backgroundColor: "rgba(255, 255, 255, 0.3)",
  //   padding: 10,
  //   borderRadius: 20,
  //   marginBottom: 30,
  // },
  avatarPicker: {
    flexDirection: 'row',
    backgroundColor: 'rgba(255,255,255,0.3)',
    padding: 10,
    borderRadius: 20,
    marginBottom: 30,
  },
  tileTouch: {
    marginHorizontal: 10,
  },
  tileRing: {
    borderRadius: TILE_RADIUS + 6,
    padding: 3,
  },
  tileRingSelected: {
    borderWidth: 2,
    borderColor: '#6FA0FF',
    shadowColor: '#6FA0FF',
    shadowOpacity: 0.25,
    shadowRadius: 8,
    shadowOffset: { width: 0, height: 2 },
    elevation: 2,
  },
  tileShadow: {
    shadowColor: '#000',
    shadowOpacity: 0.12,
    shadowRadius: 10,
    shadowOffset: { width: 0, height: 6 },
    elevation: 6,
    borderRadius: TILE_RADIUS,
    backgroundColor: 'transparent',
  },
  tileCard: {
    width: TILE_SIZE,
    height: TILE_SIZE,
    borderRadius: TILE_RADIUS,
    overflow: 'hidden',
    backgroundColor: '#FFF',
    borderWidth: 1,
    borderColor: '#E3DDF4',
  },

  tileBg: {
    flex: 1,
    alignItems: 'center',
    justifyContent: 'center',
  },
  tileBgImg: {
    borderRadius: TILE_RADIUS,
    resizeMode: 'cover',
  },

  tileIcon: {
    width: 60,
    height: 60,
    resizeMode: 'contain',
  },
  tileInnerStroke: {
    position: 'absolute',
    top: 0,
    left: 0,
    right: 0,
    bottom: 0,
    borderRadius: TILE_RADIUS,
    borderWidth: 1,
    borderColor: 'rgba(255,255,255,0.7)',
  },

  avatarOption: {
    borderRadius: 16,
    padding: 6,
    marginHorizontal: 8,
    backgroundColor: 'red',
  },
  selectedAvatar: { backgroundColor: '#FFF6D9' },
  smallAvatar: { width: 60, height: 60, resizeMode: 'contain' },
  field: { width: '85%', marginBottom: 20 },
  label: {
    fontSize: 15,
    color: '#222',
    marginBottom: 8,
    fontWeight: '500',
  },
  nameFieldWrapper: {
    width: '85%',
    marginBottom: 20,
  },

  nameInputContainer: {
    flexDirection: 'row',
    alignItems: 'center',
    backgroundColor: '#F0F4FF',
    borderRadius: 16,
    borderWidth: 1,
    borderColor: '#E3E9FB',
    paddingHorizontal: 16,
    paddingVertical: 10,
    shadowColor: '#000',
    shadowOpacity: 0.08,
    shadowRadius: 6,
    shadowOffset: { width: 0, height: 3 },
    elevation: 3,
  },
  nameLabel: {
    fontSize: 15,
    color: '#000',
    fontWeight: '600',
    marginRight: 10,
  },
  nameInput: {
    fontSize: 16,
    color: '#000',
    fontWeight: '500',
    paddingVertical: 10,
  },
  nameTextInput: {
    flex: 1,
    fontSize: 15,
    color: '#000',
    fontWeight: '500',
    textAlign: 'right',
    paddingVertical: 0,
  },

  input: {
    backgroundColor: '#F7FAFF',
    borderRadius: 14,
    paddingHorizontal: 16,
    paddingVertical: 12,
    fontSize: 15,
    color: '#000',
    shadowColor: '#000',
    shadowOpacity: 0.05,
    shadowOffset: { width: 0, height: 1 },
    shadowRadius: 2,
  },
  passwordRow: { flexDirection: 'row', alignItems: 'center' },
  eyeButton: {
    position: 'absolute',
    right: 12,
    height: '100%',
    justifyContent: 'center',
  },
  divider: {
    width: '85%',
    height: 1,
    backgroundColor: '#D0D9E8',
    marginVertical: 20,
  },
  sectionTitle: {
    fontSize: 16,
    color: '#222',
    fontWeight: '600',
    marginBottom: 5,
    width: '85%',
  },
  sectionSubtitle: {
    fontSize: 13,
    color: '#666',
    marginBottom: 15,
    width: '85%',
  },
  saveButton: {
    backgroundColor: 'rgba(62, 49, 83, 1)',
    paddingVertical: 16,
    paddingHorizontal: 32,
    borderRadius: 20,
    marginTop: 30,
    width: '85%',
    alignItems: 'center',
    justifyContent: 'center',
    shadowColor: '#000',
    shadowOpacity: 0.1,
    shadowOffset: { width: 0, height: 2 },
    shadowRadius: 4,
    elevation: 3,
  },
  saveButtonDisabled: {
    backgroundColor: '#9CA3AF',
    opacity: 0.7,
  },
  saveButtonText: {
    color: '#fff',
    fontSize: 16,
    fontWeight: '600',
    fontFamily: 'Roboto',
  },
});<|MERGE_RESOLUTION|>--- conflicted
+++ resolved
@@ -1,8 +1,4 @@
-<<<<<<< HEAD
-import React, { useState, useEffect } from 'react';
-=======
-import React, { useEffect, useMemo, useState } from "react";
->>>>>>> c1b2cc76
+import React, { useEffect, useMemo, useState } from 'react';
 import {
   View,
   Text,
@@ -25,13 +21,8 @@
 } from 'firebase/auth';
 import { auth } from '../firebase';
 import LinearGradient from 'react-native-linear-gradient';
-<<<<<<< HEAD
 import { ImageBackground } from 'react-native';
-=======
-import { ImageBackground } from "react-native";
 import { usePreventRemove } from '@react-navigation/native';
-
->>>>>>> c1b2cc76
 
 import ConfirmDialog from '../Components/AlertBox/ConfirmDialog';
 const TILE_SIZE = 97;
@@ -48,7 +39,7 @@
   const [initialLoading, setInitialLoading] = useState(true);
   const [showConfirm, setShowConfirm] = useState(false);
   const [showLeaveConfirm, setShowLeaveConfirm] = useState(false);
-  const [initialName, setInitialName] = useState("");
+  const [initialName, setInitialName] = useState('');
   const [initialAvatarIndex, setInitialAvatarIndex] = useState(0);
 
   const avatars = [
@@ -73,40 +64,28 @@
 
   // Load user data when component mounts
   useEffect(() => {
-<<<<<<< HEAD
-    if (mongoUser) {
-      setName(mongoUser?.name || '');
-      const avatarIndex = avatars.findIndex(
-        a => a.name === mongoUser?.avatarImage,
-      );
-      if (avatarIndex !== -1) {
-        setSelectedAvatar(avatarIndex);
-      }
-      setInitialLoading(false);
-    }
-=======
     if (!mongoUser) return;
 
-    const safeName = mongoUser.name || "";
+    const safeName = mongoUser.name || '';
     const avatarIndex = Math.max(
       0,
-      avatars.findIndex(a => a.name === mongoUser.avatarImage)
+      avatars.findIndex(a => a.name === mongoUser.avatarImage),
     );
 
     setName(safeName);
     setSelectedAvatar(avatarIndex);
 
-
     setInitialName(safeName);
     setInitialAvatarIndex(avatarIndex);
 
     setInitialLoading(false);
->>>>>>> c1b2cc76
   }, [mongoUser]);
 
   const isDirty = useMemo(
-    () => name.trim() !== initialName.trim() || selectedAvatar !== initialAvatarIndex,
-    [name, selectedAvatar, initialName, initialAvatarIndex]
+    () =>
+      name.trim() !== initialName.trim() ||
+      selectedAvatar !== initialAvatarIndex,
+    [name, selectedAvatar, initialName, initialAvatarIndex],
   );
 
   usePreventRemove(isDirty, () => {
@@ -115,10 +94,8 @@
   });
   const leaveWithoutSaving = () => {
     setShowLeaveConfirm(false);
-    navigation.navigate("Profile", { backToHomeOnce: true });
+    navigation.navigate('Profile', { backToHomeOnce: true });
   };
-
-
 
   const handleSave = async () => {
     if (!user) {
@@ -382,8 +359,6 @@
           setShowConfirm(false);
         }}
       />
-<<<<<<< HEAD
-=======
       <ConfirmDialog
         visible={showLeaveConfirm}
         title="Discard changes?"
@@ -397,9 +372,6 @@
         onCancel={() => setShowLeaveConfirm(false)}
         onConfirm={leaveWithoutSaving}
       />
-
-
->>>>>>> c1b2cc76
     </SafeAreaView>
   );
 }
