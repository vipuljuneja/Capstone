--- conflicted
+++ resolved
@@ -57,26 +57,6 @@
     totalLines: 5,
   });
 
-<<<<<<< HEAD
-=======
-  // Initialize session when component mounts
-  useEffect(() => {
-    if (audioRecorderRef.current) {
-      audioRecorderRef.current.startSession();
-      console.log('📝 Session initialized');
-    }
-  }, []);
-
-  // useEffect(() => {
-  //   const interval = setInterval(() => {
-  //     if (voiceOrbRef.current) {
-  //       setOrbState(voiceOrbRef.current.getState());
-  //     }
-  //   }, 100);
-  //   return () => clearInterval(interval);
-  // }, []);
-
->>>>>>> a32a70b6
   const handleStateChange = useCallback(newState => {
     setOrbState(newState);
   }, []);
@@ -269,10 +249,6 @@
         voiceOrbRef.current.start();
       }
 
-<<<<<<< HEAD
-=======
-      // Start AudioRecorder
->>>>>>> a32a70b6
       if (audioRecorderRef.current) {
         audioRecorderRef.current.startRecording();
       }
@@ -281,7 +257,6 @@
 
   const isLastQuestion = orbState.idx === orbState.totalLines - 1;
 
-<<<<<<< HEAD
   useEffect(() => {
     console.log(
       '🔄 Transcription results updated:',
@@ -292,40 +267,6 @@
       facialAnalysisResults.length,
     );
   }, [transcriptionResults, facialAnalysisResults]);
-=======
-    // Stop AudioRecorder
-    if (audioRecorderRef.current) {
-      audioRecorderRef.current.stopRecording();
-    }
-
-    // Delay state change slightly
-    setTimeout(() => {
-      setIsRecording(false);
-    }, 100);
-  };
-
-  // NEW FUNCTION - Finish session and get all data
-
-  // Sukhbir this is the function you need to call when user clicks "Finish" or you can you use it when the session ends.
-  const handleFinishSession = () => {
-    if (audioRecorderRef.current) {
-      const allData = audioRecorderRef.current.endSession();
-      console.log('✅ SESSION FINISHED - All Data:', allData);
-      
-      // Here you can:
-      // - Send to your backend API
-      // - Save to local storage
-      // - Navigate to results screen
-      // - etc.
-    }
-  };
-
-  const handleUpload = () => {
-    if (audioPath) {
-      console.log('Uploading audio file:', audioPath);
-    }
-  };
->>>>>>> a32a70b6
 
   return (
     <View style={styles.container}>
@@ -333,21 +274,6 @@
         <TouchableOpacity style={styles.backButton}>
           <Text style={styles.backButtonText}>←</Text>
         </TouchableOpacity>
-<<<<<<< HEAD
-=======
-        
-        {/* FINISH SESSION BUTTON */}
-        <TouchableOpacity 
-          style={styles.finishButton}
-          onPress={handleFinishSession}
-        >
-          <Icon name="check-circle" size={24} color="#4CAF50" />
-          <Text style={styles.finishButtonText}>Finish</Text>
-        </TouchableOpacity>
-        {/* <View style={styles.progressBar}>
-          <View style={styles.progressFill} />
-        </View> */}
->>>>>>> a32a70b6
       </View>
 
       <View style={styles.middleSection}>
