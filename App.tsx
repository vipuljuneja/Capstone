import React, { useEffect, useMemo, useState } from 'react';
import AudioRecorder from './src/pages/AudioRecorder';
import {
  ActivityIndicator,
  KeyboardAvoidingView,
  Platform,
  StyleSheet,
  Text,
  TextInput,
  TouchableOpacity,
  View,
} from 'react-native';
import { SafeAreaProvider, SafeAreaView } from 'react-native-safe-area-context';
import {
  User,
  createUserWithEmailAndPassword,
  onAuthStateChanged,
  signInWithEmailAndPassword,
  signOut,
} from 'firebase/auth';
import LevelsScreen from './src/pages/LevelsScreen';
import NotebookScreen from './src/pages/NotebookScreen'
import Level1 from './src/screens/Level1';
import Level2 from './src/screens/Level2';
import Level3 from './src/screens/Level3';
import DailyArticleMain from './src/screens/DailyArticleMain';

import CameraDetector from './src/Components/Facial/CameraDetector';
import Levels from './src/pages/Levels/Levels';

import { auth } from './src/firebase';
import Toast from 'react-native-toast-message';
<<<<<<< HEAD
import { DailyArticle } from './backend/src/models';
=======
import Onboarding from './src/pages/Onboarding';
>>>>>>> a1fb974b

function App(): React.JSX.Element {
  const [user, setUser] = useState<User | null>(null);
  const [initializing, setInitializing] = useState(true);

  useEffect(() => {
    const unsubscribe = onAuthStateChanged(auth, nextUser => {
      setUser(nextUser);
      setInitializing(false);
    });

    return unsubscribe;
  }, []);

  return (
    <SafeAreaProvider>
      <SafeAreaView style={styles.container}>
        {/* {initializing ? (
          <View style={styles.centered}>
            <ActivityIndicator size="large" />
          </View>
        ) : user ? (
          <SignedIn user={user} />
        ) : (
          <AuthForm />
        )} */}
        {/* {<CameraDetector />} */}
        {/* <AudioRecorder /> */}
        {/* <Levels /> */}
        <DailyArticleMain />
        <Toast />
        {/* <Onboarding></Onboarding> */}
        {/* <NotebookScreen></NotebookScreen> */}
      </SafeAreaView>
    </SafeAreaProvider>
  );
}

function AuthForm(): React.JSX.Element {
  const [email, setEmail] = useState('');
  const [password, setPassword] = useState('');
  const [confirmPassword, setConfirmPassword] = useState('');
  const [mode, setMode] = useState<'signIn' | 'signUp'>('signIn');
  const [submitting, setSubmitting] = useState(false);
  const [error, setError] = useState<string | null>(null);

  const isSignUp = mode === 'signUp';

  const canSubmit = useMemo(() => {
    if (email.trim() === '' || password === '') {
      return false;
    }

    if (isSignUp) {
      return confirmPassword !== '' && password === confirmPassword;
    }

    return true;
  }, [email, password, confirmPassword, isSignUp]);

  const resetErrorAndToggleMode = () => {
    setMode(current => (current === 'signIn' ? 'signUp' : 'signIn'));
    setError(null);
    setConfirmPassword('');
  };

  const handleSubmit = async () => {
    if (!canSubmit || submitting) {
      return;
    }

    setSubmitting(true);
    setError(null);

    try {
      if (isSignUp) {
        await createUserWithEmailAndPassword(auth, email.trim(), password);
      } else {
        await signInWithEmailAndPassword(auth, email.trim(), password);
      }
    } catch (err) {
      const fallbackMessage = isSignUp
        ? 'Unable to sign up. Please try again later.'
        : 'Unable to sign in. Please try again later.';
      const message = err instanceof Error ? err.message : fallbackMessage;
      setError(message);
    } finally {
      setSubmitting(false);
    }
  };

  const heading = isSignUp ? 'Create an account' : 'Welcome back';
  const subheading = isSignUp
    ? 'Sign up to get started'
    : 'Sign in to continue';
  const ctaText = submitting
    ? undefined
    : isSignUp
    ? 'Create Account'
    : 'Sign In';

  return (
    <KeyboardAvoidingView
      style={styles.flex}
      behavior={Platform.OS === 'ios' ? 'padding' : 'height'}
    >
      <View style={styles.content}>
        <Text style={styles.title}>{heading}</Text>
        <Text style={styles.subtitle}>{subheading}</Text>

        <TextInput
          value={email}
          onChangeText={setEmail}
          autoCapitalize="none"
          autoComplete="email"
          keyboardType="email-address"
          placeholder="Email"
          style={styles.input}
          editable={!submitting}
        />

        <TextInput
          value={password}
          onChangeText={setPassword}
          placeholder="Password"
          secureTextEntry
          style={styles.input}
          editable={!submitting}
        />

        {isSignUp ? (
          <TextInput
            value={confirmPassword}
            onChangeText={setConfirmPassword}
            placeholder="Confirm password"
            secureTextEntry
            style={styles.input}
            editable={!submitting}
          />
        ) : null}

        {error ? <Text style={styles.errorText}>{error}</Text> : null}

        <TouchableOpacity
          onPress={handleSubmit}
          disabled={!canSubmit || submitting}
          style={[
            styles.button,
            (!canSubmit || submitting) && styles.buttonDisabled,
          ]}
        >
          {submitting ? (
            <ActivityIndicator color="#ffffff" />
          ) : (
            <Text style={styles.buttonText}>{ctaText}</Text>
          )}
        </TouchableOpacity>

        <View style={styles.toggleRow}>
          <Text style={styles.toggleText}>
            {isSignUp ? 'Already have an account?' : "Don't have an account?"}
          </Text>
          <TouchableOpacity
            onPress={resetErrorAndToggleMode}
            disabled={submitting}
          >
            <Text style={styles.toggleLink}>
              {isSignUp ? 'Sign In' : 'Sign Up'}
            </Text>
          </TouchableOpacity>
        </View>
      </View>
    </KeyboardAvoidingView>
  );
}

function SignedIn({ user }: { user: User }): React.JSX.Element {
  const [signingOut, setSigningOut] = useState(false);
  const [screen, setScreen] = useState('home');
  const [showCamera, setShowCamera] = useState(false);

  const handleSignOut = async () => {
    if (signingOut) return;
    setSigningOut(true);
    try {
      await signOut(auth);
    } finally {
      setSigningOut(false);
    }
  };

  useEffect(() => {
    const getToken = async () => {
      const token = await user.getIdToken();
      console.log('🔑 Firebase Token:', token);
    };
    getToken();
  }, [user]);

  if (showCamera) {
    return (
      <View style={styles.flex}>
        <CameraDetector />
        <TouchableOpacity
          style={[styles.button, { margin: 16 }]}
          onPress={() => setShowCamera(false)}
        >
          <Text style={styles.buttonText}>Back</Text>
        </TouchableOpacity>
      </View>
    );
  }

  if (screen === 'audio') {
    return (
      <View style={styles.flex}>
        <AudioRecorder />
        <TouchableOpacity
          style={[styles.button, { margin: 16 }]}
          onPress={() => setScreen('home')}
        >
          <Text style={styles.buttonText}>Back to Home</Text>
        </TouchableOpacity>
      </View>
    );
  }

  if (screen === 'levels') {
    return (
      <View style={styles.flex}>
        <LevelsScreen onSelectLevel={(lvl: any) => setScreen(lvl)} />
        <TouchableOpacity
          style={[styles.button, { margin: 16 }]}
          onPress={() => setScreen('home')}
        >
          <Text style={styles.buttonText}>Back</Text>
        </TouchableOpacity>
      </View>
    );
  }

  if (screen === 'level1') {
    return (
      <View style={styles.flex}>
        <Level1 />
        <TouchableOpacity
          style={[styles.button, { margin: 16 }]}
          onPress={() => setScreen('levels')}
        >
          <Text style={styles.buttonText}>Back to Levels</Text>
        </TouchableOpacity>
      </View>
    );
  }

  if (screen === 'level2') {
    return (
      <View style={styles.flex}>
        <Level2 />
        <TouchableOpacity
          style={[styles.button, { margin: 16 }]}
          onPress={() => setScreen('levels')}
        >
          <Text style={styles.buttonText}>Back to Levels</Text>
        </TouchableOpacity>
      </View>
    );
  }

  if (screen === 'level3') {
    return (
      <View style={styles.flex}>
        <Level3 />
        <TouchableOpacity
          style={[styles.button, { margin: 16 }]}
          onPress={() => setScreen('levels')}
        >
          <Text style={styles.buttonText}>Back to Levels</Text>
        </TouchableOpacity>
      </View>
    );
  }

  return (
    <View style={styles.content}>
      <Text style={styles.title}>You are signed in</Text>
      <Text style={styles.subtitle}>{user.email ?? 'Signed in'}</Text>

      <TouchableOpacity
        onPress={() => setScreen('audio')}
        style={styles.button}
      >
        <Text style={styles.buttonText}>🎙 Speech Analyzer</Text>
      </TouchableOpacity>

      <TouchableOpacity
        onPress={() => setShowCamera(true)}
        style={styles.button}
        disabled={signingOut}
      >
        <Text style={styles.buttonText}>Camera</Text>
      </TouchableOpacity>

      <TouchableOpacity
        onPress={() => setScreen('levels')}
        style={styles.button}
      >
        <Text style={styles.buttonText}>Go to Levels</Text>
      </TouchableOpacity>

      <TouchableOpacity
        onPress={handleSignOut}
        style={styles.button}
        disabled={signingOut}
      >
        {signingOut ? (
          <ActivityIndicator color="#FFFFFF" />
        ) : (
          <Text style={styles.buttonText}>Log Out</Text>
        )}
      </TouchableOpacity>
    </View>
  );
}

const styles = StyleSheet.create({
  container: {
    flex: 1,
    backgroundColor: '#101010',
  },
  flex: {
    flex: 1,
  },
  content: {
    flex: 1,
    paddingHorizontal: 24,
    paddingTop: 48,
    alignItems: 'stretch',
    backgroundColor: '#101010',
    gap: 16,
  },
  centered: {
    flex: 1,
    justifyContent: 'center',
    alignItems: 'center',
    backgroundColor: '#101010',
  },
  title: {
    fontSize: 28,
    fontWeight: '600',
    color: '#ffffff',
  },
  subtitle: {
    fontSize: 16,
    color: '#cccccc',
  },
  input: {
    height: 48,
    borderRadius: 8,
    paddingHorizontal: 16,
    backgroundColor: '#1f1f1f',
    color: '#ffffff',
  },
  errorText: {
    color: '#ff6b6b',
  },
  button: {
    height: 52,
    borderRadius: 8,
    backgroundColor: '#3a7afe',
    alignItems: 'center',
    justifyContent: 'center',
  },
  buttonDisabled: {
    opacity: 0.6,
  },
  buttonText: {
    color: '#ffffff',
    fontWeight: '600',
    fontSize: 16,
  },
  toggleRow: {
    flexDirection: 'row',
    justifyContent: 'center',
    alignItems: 'center',
    gap: 6,
  },
  toggleText: {
    color: '#cccccc',
  },
  toggleLink: {
    color: '#3a7afe',
    fontWeight: '600',
  },
});

export default App;<|MERGE_RESOLUTION|>--- conflicted
+++ resolved
@@ -30,11 +30,8 @@
 
 import { auth } from './src/firebase';
 import Toast from 'react-native-toast-message';
-<<<<<<< HEAD
 import { DailyArticle } from './backend/src/models';
-=======
 import Onboarding from './src/pages/Onboarding';
->>>>>>> a1fb974b
 
 function App(): React.JSX.Element {
   const [user, setUser] = useState<User | null>(null);
