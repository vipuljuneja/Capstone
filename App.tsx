<<<<<<< HEAD
import { enableScreens } from 'react-native-screens';

enableScreens();

import React, { useEffect, useMemo, useState } from 'react';
import AudioRecorder from './src/pages/AudioRecorder';
import {
  ActivityIndicator,
  KeyboardAvoidingView,
  Platform,
  StyleSheet,
  Text,
  TextInput,
  TouchableOpacity,
  View,
} from 'react-native';
import { SafeAreaProvider, SafeAreaView } from 'react-native-safe-area-context';
import {
  User,
  createUserWithEmailAndPassword,
  onAuthStateChanged,
  signInWithEmailAndPassword,
  signOut,
} from 'firebase/auth';
import { NavigationContainer } from '@react-navigation/native';
import { createStackNavigator } from '@react-navigation/stack';
import LevelsScreen from './src/pages/LevelsScreen';
import Level1 from './src/screens/Level1';
import Level2 from './src/screens/Level2';
import Level3 from './src/screens/Level3';

import CameraDetector from './src/Components/Facial/CameraDetector';
import Levels from './src/pages/Levels/Levels';
import Results from './src/pages/Levels/Results';
=======

import React, { useEffect, useState } from 'react';
import { ActivityIndicator, StyleSheet, Text, View } from 'react-native';
import { SafeAreaProvider, SafeAreaView } from 'react-native-safe-area-context';
import { onAuthStateChanged } from 'firebase/auth';
import { NavigationContainer, DefaultTheme } from '@react-navigation/native';

import LoginScreen from './src/screens/auth/LoginScreen';
import SignupScreen from './src/screens/auth/SignupScreen';
import MainStack from './src/navigation/MainStack';
>>>>>>> a32a70b6

import { auth } from './src/firebase';
import { AuthProvider } from './src/contexts/AuthContext';
import Toast from 'react-native-toast-message';

<<<<<<< HEAD
const Stack = createStackNavigator();

function App(): React.JSX.Element {
  const [user, setUser] = useState<User | null>(null);
=======
const NAV_THEME = {
  ...DefaultTheme,
  colors: {
    ...DefaultTheme.colors,
    background: '#0f172a', // dark bg to match your app
  },
};

export default function App() {
  const [user, setUser] = useState(null);
>>>>>>> a32a70b6
  const [initializing, setInitializing] = useState(true);
  const [mode, setMode] = useState('login'); // login/signup switch

  useEffect(() => {
    const unsub = onAuthStateChanged(auth, nextUser => {
      setUser(nextUser);
      setInitializing(false);
    });
    return unsub;
  }, []);

  return (
<<<<<<< HEAD
    <SafeAreaProvider>
      <SafeAreaView style={styles.container}>
        <NavigationContainer>
          <Stack.Navigator>
            <Stack.Screen
              name="Levels"
              component={Levels}
              options={{ headerShown: false }}
            />
            <Stack.Screen
              name="Results"
              component={Results}
              options={{ headerShown: false }}
            />
          </Stack.Navigator>
          {/* <Toast /> */}
        </NavigationContainer>
      </SafeAreaView>
    </SafeAreaProvider>
  );
}

function AuthForm(): React.JSX.Element {
  const [email, setEmail] = useState('');
  const [password, setPassword] = useState('');
  const [confirmPassword, setConfirmPassword] = useState('');
  const [mode, setMode] = useState<'signIn' | 'signUp'>('signIn');
  const [submitting, setSubmitting] = useState(false);
  const [error, setError] = useState<string | null>(null);

  const isSignUp = mode === 'signUp';

  const canSubmit = useMemo(() => {
    if (email.trim() === '' || password === '') {
      return false;
    }

    if (isSignUp) {
      return confirmPassword !== '' && password === confirmPassword;
    }

    return true;
  }, [email, password, confirmPassword, isSignUp]);

  const resetErrorAndToggleMode = () => {
    setMode(current => (current === 'signIn' ? 'signUp' : 'signIn'));
    setError(null);
    setConfirmPassword('');
  };

  const handleSubmit = async () => {
    if (!canSubmit || submitting) {
      return;
    }

    setSubmitting(true);
    setError(null);

    try {
      if (isSignUp) {
        await createUserWithEmailAndPassword(auth, email.trim(), password);
      } else {
        await signInWithEmailAndPassword(auth, email.trim(), password);
      }
    } catch (err) {
      const fallbackMessage = isSignUp
        ? 'Unable to sign up. Please try again later.'
        : 'Unable to sign in. Please try again later.';
      const message = err instanceof Error ? err.message : fallbackMessage;
      setError(message);
    } finally {
      setSubmitting(false);
    }
  };

  const heading = isSignUp ? 'Create an account' : 'Welcome back';
  const subheading = isSignUp
    ? 'Sign up to get started'
    : 'Sign in to continue';
  const ctaText = submitting
    ? undefined
    : isSignUp
    ? 'Create Account'
    : 'Sign In';

  return (
    <KeyboardAvoidingView
      style={styles.flex}
      behavior={Platform.OS === 'ios' ? 'padding' : 'height'}
    >
      <View style={styles.content}>
        <Text style={styles.title}>{heading}</Text>
        <Text style={styles.subtitle}>{subheading}</Text>

        <TextInput
          value={email}
          onChangeText={setEmail}
          autoCapitalize="none"
          autoComplete="email"
          keyboardType="email-address"
          placeholder="Email"
          style={styles.input}
          editable={!submitting}
        />

        <TextInput
          value={password}
          onChangeText={setPassword}
          placeholder="Password"
          secureTextEntry
          style={styles.input}
          editable={!submitting}
        />

        {isSignUp ? (
          <TextInput
            value={confirmPassword}
            onChangeText={setConfirmPassword}
            placeholder="Confirm password"
            secureTextEntry
            style={styles.input}
            editable={!submitting}
          />
        ) : null}

        {error ? <Text style={styles.errorText}>{error}</Text> : null}

        <TouchableOpacity
          onPress={handleSubmit}
          disabled={!canSubmit || submitting}
          style={[
            styles.button,
            (!canSubmit || submitting) && styles.buttonDisabled,
          ]}
        >
          {submitting ? (
            <ActivityIndicator color="#ffffff" />
=======
    <AuthProvider>
      <SafeAreaProvider>
        <SafeAreaView style={styles.container}>
          {initializing ? (
            <View style={styles.centered}>
              <ActivityIndicator size="large" color="#22c55e" />
              <Text style={styles.loadingText}>Loading...</Text>
            </View>
          ) : user ? (
            <NavigationContainer theme={NAV_THEME}>
              <MainStack user={user} />
            </NavigationContainer>
          ) : mode === 'signup' ? (
            <SignupScreen onSwitchToLogin={() => setMode('login')} />
>>>>>>> a32a70b6
          ) : (
            <LoginScreen onSwitchToSignup={() => setMode('signup')} />
          )}
          <Toast />
        </SafeAreaView>
      </SafeAreaProvider>
    </AuthProvider>
  );
}

const styles = StyleSheet.create({
<<<<<<< HEAD
  container: {
    flex: 1,
    // backgroundColor: '#101010',
  },
  flex: {
    flex: 1,
  },
  content: {
    flex: 1,
    paddingHorizontal: 24,
    paddingTop: 48,
    alignItems: 'stretch',
    backgroundColor: '#101010',
    gap: 16,
  },
  centered: {
    flex: 1,
    justifyContent: 'center',
    alignItems: 'center',
    backgroundColor: '#101010',
  },
  title: {
    fontSize: 28,
    fontWeight: '600',
    color: '#ffffff',
  },
  subtitle: {
    fontSize: 16,
    color: '#cccccc',
  },
  input: {
    height: 48,
    borderRadius: 8,
    paddingHorizontal: 16,
    backgroundColor: '#1f1f1f',
    color: '#ffffff',
  },
  errorText: {
    color: '#ff6b6b',
  },
  button: {
    height: 52,
    borderRadius: 8,
    backgroundColor: '#3a7afe',
    alignItems: 'center',
    justifyContent: 'center',
  },
  buttonDisabled: {
    opacity: 0.6,
  },
  buttonText: {
    color: '#ffffff',
    fontWeight: '600',
    fontSize: 16,
  },
  toggleRow: {
    flexDirection: 'row',
    justifyContent: 'center',
    alignItems: 'center',
    gap: 6,
  },
  toggleText: {
    color: '#cccccc',
  },
  toggleLink: {
    color: '#3a7afe',
    fontWeight: '600',
  },
});

export default App;
=======
  container: { flex: 1, backgroundColor: '#0f172a' },
  centered: { flex: 1, justifyContent: 'center', alignItems: 'center', backgroundColor: '#0f172a' },
  loadingText: { color: '#94a3b8', marginTop: 16, fontSize: 16 },
});
>>>>>>> a32a70b6
<|MERGE_RESOLUTION|>--- conflicted
+++ resolved
@@ -1,39 +1,6 @@
-<<<<<<< HEAD
 import { enableScreens } from 'react-native-screens';
 
 enableScreens();
-
-import React, { useEffect, useMemo, useState } from 'react';
-import AudioRecorder from './src/pages/AudioRecorder';
-import {
-  ActivityIndicator,
-  KeyboardAvoidingView,
-  Platform,
-  StyleSheet,
-  Text,
-  TextInput,
-  TouchableOpacity,
-  View,
-} from 'react-native';
-import { SafeAreaProvider, SafeAreaView } from 'react-native-safe-area-context';
-import {
-  User,
-  createUserWithEmailAndPassword,
-  onAuthStateChanged,
-  signInWithEmailAndPassword,
-  signOut,
-} from 'firebase/auth';
-import { NavigationContainer } from '@react-navigation/native';
-import { createStackNavigator } from '@react-navigation/stack';
-import LevelsScreen from './src/pages/LevelsScreen';
-import Level1 from './src/screens/Level1';
-import Level2 from './src/screens/Level2';
-import Level3 from './src/screens/Level3';
-
-import CameraDetector from './src/Components/Facial/CameraDetector';
-import Levels from './src/pages/Levels/Levels';
-import Results from './src/pages/Levels/Results';
-=======
 
 import React, { useEffect, useState } from 'react';
 import { ActivityIndicator, StyleSheet, Text, View } from 'react-native';
@@ -44,18 +11,11 @@
 import LoginScreen from './src/screens/auth/LoginScreen';
 import SignupScreen from './src/screens/auth/SignupScreen';
 import MainStack from './src/navigation/MainStack';
->>>>>>> a32a70b6
 
 import { auth } from './src/firebase';
 import { AuthProvider } from './src/contexts/AuthContext';
 import Toast from 'react-native-toast-message';
 
-<<<<<<< HEAD
-const Stack = createStackNavigator();
-
-function App(): React.JSX.Element {
-  const [user, setUser] = useState<User | null>(null);
-=======
 const NAV_THEME = {
   ...DefaultTheme,
   colors: {
@@ -66,7 +26,6 @@
 
 export default function App() {
   const [user, setUser] = useState(null);
->>>>>>> a32a70b6
   const [initializing, setInitializing] = useState(true);
   const [mode, setMode] = useState('login'); // login/signup switch
 
@@ -79,145 +38,6 @@
   }, []);
 
   return (
-<<<<<<< HEAD
-    <SafeAreaProvider>
-      <SafeAreaView style={styles.container}>
-        <NavigationContainer>
-          <Stack.Navigator>
-            <Stack.Screen
-              name="Levels"
-              component={Levels}
-              options={{ headerShown: false }}
-            />
-            <Stack.Screen
-              name="Results"
-              component={Results}
-              options={{ headerShown: false }}
-            />
-          </Stack.Navigator>
-          {/* <Toast /> */}
-        </NavigationContainer>
-      </SafeAreaView>
-    </SafeAreaProvider>
-  );
-}
-
-function AuthForm(): React.JSX.Element {
-  const [email, setEmail] = useState('');
-  const [password, setPassword] = useState('');
-  const [confirmPassword, setConfirmPassword] = useState('');
-  const [mode, setMode] = useState<'signIn' | 'signUp'>('signIn');
-  const [submitting, setSubmitting] = useState(false);
-  const [error, setError] = useState<string | null>(null);
-
-  const isSignUp = mode === 'signUp';
-
-  const canSubmit = useMemo(() => {
-    if (email.trim() === '' || password === '') {
-      return false;
-    }
-
-    if (isSignUp) {
-      return confirmPassword !== '' && password === confirmPassword;
-    }
-
-    return true;
-  }, [email, password, confirmPassword, isSignUp]);
-
-  const resetErrorAndToggleMode = () => {
-    setMode(current => (current === 'signIn' ? 'signUp' : 'signIn'));
-    setError(null);
-    setConfirmPassword('');
-  };
-
-  const handleSubmit = async () => {
-    if (!canSubmit || submitting) {
-      return;
-    }
-
-    setSubmitting(true);
-    setError(null);
-
-    try {
-      if (isSignUp) {
-        await createUserWithEmailAndPassword(auth, email.trim(), password);
-      } else {
-        await signInWithEmailAndPassword(auth, email.trim(), password);
-      }
-    } catch (err) {
-      const fallbackMessage = isSignUp
-        ? 'Unable to sign up. Please try again later.'
-        : 'Unable to sign in. Please try again later.';
-      const message = err instanceof Error ? err.message : fallbackMessage;
-      setError(message);
-    } finally {
-      setSubmitting(false);
-    }
-  };
-
-  const heading = isSignUp ? 'Create an account' : 'Welcome back';
-  const subheading = isSignUp
-    ? 'Sign up to get started'
-    : 'Sign in to continue';
-  const ctaText = submitting
-    ? undefined
-    : isSignUp
-    ? 'Create Account'
-    : 'Sign In';
-
-  return (
-    <KeyboardAvoidingView
-      style={styles.flex}
-      behavior={Platform.OS === 'ios' ? 'padding' : 'height'}
-    >
-      <View style={styles.content}>
-        <Text style={styles.title}>{heading}</Text>
-        <Text style={styles.subtitle}>{subheading}</Text>
-
-        <TextInput
-          value={email}
-          onChangeText={setEmail}
-          autoCapitalize="none"
-          autoComplete="email"
-          keyboardType="email-address"
-          placeholder="Email"
-          style={styles.input}
-          editable={!submitting}
-        />
-
-        <TextInput
-          value={password}
-          onChangeText={setPassword}
-          placeholder="Password"
-          secureTextEntry
-          style={styles.input}
-          editable={!submitting}
-        />
-
-        {isSignUp ? (
-          <TextInput
-            value={confirmPassword}
-            onChangeText={setConfirmPassword}
-            placeholder="Confirm password"
-            secureTextEntry
-            style={styles.input}
-            editable={!submitting}
-          />
-        ) : null}
-
-        {error ? <Text style={styles.errorText}>{error}</Text> : null}
-
-        <TouchableOpacity
-          onPress={handleSubmit}
-          disabled={!canSubmit || submitting}
-          style={[
-            styles.button,
-            (!canSubmit || submitting) && styles.buttonDisabled,
-          ]}
-        >
-          {submitting ? (
-            <ActivityIndicator color="#ffffff" />
-=======
     <AuthProvider>
       <SafeAreaProvider>
         <SafeAreaView style={styles.container}>
@@ -232,7 +52,6 @@
             </NavigationContainer>
           ) : mode === 'signup' ? (
             <SignupScreen onSwitchToLogin={() => setMode('login')} />
->>>>>>> a32a70b6
           ) : (
             <LoginScreen onSwitchToSignup={() => setMode('signup')} />
           )}
@@ -244,81 +63,12 @@
 }
 
 const styles = StyleSheet.create({
-<<<<<<< HEAD
-  container: {
-    flex: 1,
-    // backgroundColor: '#101010',
-  },
-  flex: {
-    flex: 1,
-  },
-  content: {
-    flex: 1,
-    paddingHorizontal: 24,
-    paddingTop: 48,
-    alignItems: 'stretch',
-    backgroundColor: '#101010',
-    gap: 16,
-  },
+  container: { flex: 1, backgroundColor: '#0f172a' },
   centered: {
     flex: 1,
     justifyContent: 'center',
     alignItems: 'center',
-    backgroundColor: '#101010',
+    backgroundColor: '#0f172a',
   },
-  title: {
-    fontSize: 28,
-    fontWeight: '600',
-    color: '#ffffff',
-  },
-  subtitle: {
-    fontSize: 16,
-    color: '#cccccc',
-  },
-  input: {
-    height: 48,
-    borderRadius: 8,
-    paddingHorizontal: 16,
-    backgroundColor: '#1f1f1f',
-    color: '#ffffff',
-  },
-  errorText: {
-    color: '#ff6b6b',
-  },
-  button: {
-    height: 52,
-    borderRadius: 8,
-    backgroundColor: '#3a7afe',
-    alignItems: 'center',
-    justifyContent: 'center',
-  },
-  buttonDisabled: {
-    opacity: 0.6,
-  },
-  buttonText: {
-    color: '#ffffff',
-    fontWeight: '600',
-    fontSize: 16,
-  },
-  toggleRow: {
-    flexDirection: 'row',
-    justifyContent: 'center',
-    alignItems: 'center',
-    gap: 6,
-  },
-  toggleText: {
-    color: '#cccccc',
-  },
-  toggleLink: {
-    color: '#3a7afe',
-    fontWeight: '600',
-  },
-});
-
-export default App;
-=======
-  container: { flex: 1, backgroundColor: '#0f172a' },
-  centered: { flex: 1, justifyContent: 'center', alignItems: 'center', backgroundColor: '#0f172a' },
   loadingText: { color: '#94a3b8', marginTop: 16, fontSize: 16 },
-});
->>>>>>> a32a70b6
+});