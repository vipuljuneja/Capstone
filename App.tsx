import React, { useEffect, useMemo, useState } from 'react';
import {
  ActivityIndicator,
  KeyboardAvoidingView,
  Platform,
  StyleSheet,
  Text,
  TextInput,
  TouchableOpacity,
  View,
} from 'react-native';
import { SafeAreaProvider, SafeAreaView } from 'react-native-safe-area-context';
import {
  User,
  createUserWithEmailAndPassword,
  onAuthStateChanged,
  signInWithEmailAndPassword,
  signOut,
} from 'firebase/auth';
import LevelsScreen from "./src/pages/LevelsScreen";
import Level1 from "./src/screens/Level1";
import Level2 from "./src/screens/Level2";
import Level3 from "./src/screens/Level3";


import CameraDetector from './src/pages/CameraDetector';

import { auth } from './src/firebase';

function App(): React.JSX.Element {
  const [user, setUser] = useState<User | null>(null);
  const [initializing, setInitializing] = useState(true);

  useEffect(() => {
    const unsubscribe = onAuthStateChanged(auth, nextUser => {
      setUser(nextUser);
      setInitializing(false);
    });

    return unsubscribe;
  }, []);

  return (
    <SafeAreaProvider>
      <SafeAreaView style={styles.container}>
        {initializing ? (
          <View style={styles.centered}>
            <ActivityIndicator size="large" />
          </View>
        ) : user ? (
          <SignedIn user={user} />
        ) : (
          <AuthForm />
        )}
        {/* {<CameraDetector />} */}
      </SafeAreaView>
    </SafeAreaProvider>
  );
}

function AuthForm(): React.JSX.Element {
  const [email, setEmail] = useState('');
  const [password, setPassword] = useState('');
  const [confirmPassword, setConfirmPassword] = useState('');
  const [mode, setMode] = useState<'signIn' | 'signUp'>('signIn');
  const [submitting, setSubmitting] = useState(false);
  const [error, setError] = useState<string | null>(null);

  const isSignUp = mode === 'signUp';

  const canSubmit = useMemo(() => {
    if (email.trim() === '' || password === '') {
      return false;
    }

    if (isSignUp) {
      return confirmPassword !== '' && password === confirmPassword;
    }

    return true;
  }, [email, password, confirmPassword, isSignUp]);

  const resetErrorAndToggleMode = () => {
    setMode(current => (current === 'signIn' ? 'signUp' : 'signIn'));
    setError(null);
    setConfirmPassword('');
  };

  const handleSubmit = async () => {
    if (!canSubmit || submitting) {
      return;
    }

    setSubmitting(true);
    setError(null);

    try {
      if (isSignUp) {
        await createUserWithEmailAndPassword(auth, email.trim(), password);
      } else {
        await signInWithEmailAndPassword(auth, email.trim(), password);
      }
    } catch (err) {
      const fallbackMessage = isSignUp
        ? 'Unable to sign up. Please try again later.'
        : 'Unable to sign in. Please try again later.';
      const message = err instanceof Error ? err.message : fallbackMessage;
      setError(message);
    } finally {
      setSubmitting(false);
    }
  };

  const heading = isSignUp ? 'Create an account' : 'Welcome back';
  const subheading = isSignUp
    ? 'Sign up to get started'
    : 'Sign in to continue';
  const ctaText = submitting
    ? undefined
    : isSignUp
    ? 'Create Account'
    : 'Sign In';

  return (
    <KeyboardAvoidingView
      style={styles.flex}
      behavior={Platform.OS === 'ios' ? 'padding' : 'height'}
    >
      <View style={styles.content}>
        <Text style={styles.title}>{heading}</Text>
        <Text style={styles.subtitle}>{subheading}</Text>

        <TextInput
          value={email}
          onChangeText={setEmail}
          autoCapitalize="none"
          autoComplete="email"
          keyboardType="email-address"
          placeholder="Email"
          style={styles.input}
          editable={!submitting}
        />

        <TextInput
          value={password}
          onChangeText={setPassword}
          placeholder="Password"
          secureTextEntry
          style={styles.input}
          editable={!submitting}
        />

        {isSignUp ? (
          <TextInput
            value={confirmPassword}
            onChangeText={setConfirmPassword}
            placeholder="Confirm password"
            secureTextEntry
            style={styles.input}
            editable={!submitting}
          />
        ) : null}

        {error ? <Text style={styles.errorText}>{error}</Text> : null}

        <TouchableOpacity
          onPress={handleSubmit}
          disabled={!canSubmit || submitting}
          style={[
            styles.button,
            (!canSubmit || submitting) && styles.buttonDisabled,
          ]}
        >
          {submitting ? (
            <ActivityIndicator color="#ffffff" />
          ) : (
            <Text style={styles.buttonText}>{ctaText}</Text>
          )}
        </TouchableOpacity>

        <View style={styles.toggleRow}>
          <Text style={styles.toggleText}>
            {isSignUp ? 'Already have an account?' : "Don't have an account?"}
          </Text>
          <TouchableOpacity
            onPress={resetErrorAndToggleMode}
            disabled={submitting}
          >
            <Text style={styles.toggleLink}>
              {isSignUp ? 'Sign In' : 'Sign Up'}
            </Text>
          </TouchableOpacity>
        </View>
      </View>
    </KeyboardAvoidingView>
  );
}

function SignedIn({ user }: { user: User }): React.JSX.Element {
  const [signingOut, setSigningOut] = useState(false);
<<<<<<< HEAD
    const [screen, setScreen] = useState('home');


=======
  const [showCamera, setShowCamera] = useState(false);
>>>>>>> 92585481
  const handleSignOut = async () => {
    if (signingOut) return;
    setSigningOut(true);
    try {
      await signOut(auth);
    } finally {
      setSigningOut(false);
    }
  };
  if (showCamera) {
    // Optional: pass a simple close handler from CameraDetector if you want a back button there.
    return (
      <View style={styles.flex}>
        <CameraDetector />
        <TouchableOpacity style={[styles.button, { margin: 16 }]} onPress={() => setShowCamera(false)}>
          <Text style={styles.buttonText}>Back</Text>
        </TouchableOpacity>
      </View>
    );
  }
<<<<<<< HEAD

   
if (screen === 'levels') {
    return (
      <View style={styles.flex}>
        <LevelsScreen onSelectLevel={(lvl:any) => setScreen(lvl)} />
        <TouchableOpacity style={[styles.button, { margin: 16 }]} onPress={() => setScreen('home')}>
          <Text style={styles.buttonText}>Back</Text>
        </TouchableOpacity>
      </View>
    );
  }
  if (screen === 'level1') {
    return (
      <View style={styles.flex}>
        <Level1 />
        <TouchableOpacity style={[styles.button, { margin: 16 }]} onPress={() => setScreen('levels')}>
          <Text style={styles.buttonText}>Back to Levels</Text>
        </TouchableOpacity>
      </View>
    );
  }
  if (screen === 'level2') {
    return (
      <View style={styles.flex}>
        <Level2 />
        <TouchableOpacity style={[styles.button, { margin: 16 }]} onPress={() => setScreen('levels')}>
          <Text style={styles.buttonText}>Back to Levels</Text>
        </TouchableOpacity>
      </View>
    );
  }
  if (screen === 'level3') {
    return (
      <View style={styles.flex}>
        <Level3 />
        <TouchableOpacity style={[styles.button, { margin: 16 }]} onPress={() => setScreen('levels')}>
          <Text style={styles.buttonText}>Back to Levels</Text>
        </TouchableOpacity>
      </View>
    );
  }
=======
>>>>>>> 92585481
  return (
    <View style={styles.content}>
      <Text style={styles.title}>You are signed in</Text>
      <Text style={styles.subtitle}>{user.email ?? 'Signed in'}</Text>
      <TouchableOpacity onPress={handleSignOut} style={styles.button} disabled={signingOut}>
        {signingOut ? <ActivityIndicator color="#FFFFFF" /> : <Text style={styles.buttonText}>Log Out</Text>}
      </TouchableOpacity>
      <TouchableOpacity onPress={() => setShowCamera(true)} style={styles.button} disabled={signingOut}>
        <Text style={styles.buttonText}>Camera</Text>
      </TouchableOpacity>
      <TouchableOpacity onPress={() => setScreen('levels')} style={styles.button}>
        <Text style={styles.buttonText}>Go to Levels</Text>
      </TouchableOpacity>
      
    </View>
    
  );
}

const styles = StyleSheet.create({
  container: {
    flex: 1,
    backgroundColor: '#101010',
  },
  flex: {
    flex: 1,
  },
  content: {
    flex: 1,
    paddingHorizontal: 24,
    paddingTop: 48,
    alignItems: 'stretch',
    backgroundColor: '#101010',
    gap: 16,
  },
  centered: {
    flex: 1,
    justifyContent: 'center',
    alignItems: 'center',
    backgroundColor: '#101010',
  },
  title: {
    fontSize: 28,
    fontWeight: '600',
    color: '#ffffff',
  },
  subtitle: {
    fontSize: 16,
    color: '#cccccc',
  },
  input: {
    height: 48,
    borderRadius: 8,
    paddingHorizontal: 16,
    backgroundColor: '#1f1f1f',
    color: '#ffffff',
  },
  errorText: {
    color: '#ff6b6b',
  },
  button: {
    height: 52,
    borderRadius: 8,
    backgroundColor: '#3a7afe',
    alignItems: 'center',
    justifyContent: 'center',
  },
  buttonDisabled: {
    opacity: 0.6,
  },
  buttonText: {
    color: '#ffffff',
    fontWeight: '600',
    fontSize: 16,
  },
  toggleRow: {
    flexDirection: 'row',
    justifyContent: 'center',
    alignItems: 'center',
    gap: 6,
  },
  toggleText: {
    color: '#cccccc',
  },
  toggleLink: {
    color: '#3a7afe',
    fontWeight: '600',
  },
});

export default App;<|MERGE_RESOLUTION|>--- conflicted
+++ resolved
@@ -198,13 +198,10 @@
 
 function SignedIn({ user }: { user: User }): React.JSX.Element {
   const [signingOut, setSigningOut] = useState(false);
-<<<<<<< HEAD
     const [screen, setScreen] = useState('home');
 
 
-=======
   const [showCamera, setShowCamera] = useState(false);
->>>>>>> 92585481
   const handleSignOut = async () => {
     if (signingOut) return;
     setSigningOut(true);
@@ -225,7 +222,6 @@
       </View>
     );
   }
-<<<<<<< HEAD
 
    
 if (screen === 'levels') {
@@ -268,8 +264,6 @@
       </View>
     );
   }
-=======
->>>>>>> 92585481
   return (
     <View style={styles.content}>
       <Text style={styles.title}>You are signed in</Text>
